--- conflicted
+++ resolved
@@ -1,4 +1,3 @@
-<<<<<<< HEAD
 FROM golang:1.16-alpine3.13 as build
 
 ARG VERSION
@@ -19,39 +18,5 @@
 ENTRYPOINT ["/docker_auth/auth_server"]
 CMD ["/config/auth_config.yml"]
 EXPOSE 5001
-=======
-ARG BASE_IMAGE=scratch
-
-#################################################################
-####                         Stage 1                         ####
-#################################################################
-
-FROM golang:1.15-alpine AS build-env
-RUN apk --no-cache add git make py3-pip && \
-    pip3 install gitpython
-RUN apk --no-cache add ca-certificates
-RUN apk add --no-cache gcc musl-dev
-COPY . /go/src/app/auth_server
-WORKDIR /go/src/app/auth_server/
-
-
-RUN make deps
-
-RUN make generate
-
-RUN make
-
-
-#################################################################
-####                         Stage 2                         ####
-#################################################################
-
-FROM ${BASE_IMAGE}
-
-WORKDIR /app/
-COPY --from=build-env /etc/ssl/certs/ca-certificates.crt /etc/ssl/certs/
-COPY --from=build-env /go/src/app/auth_server /app/
-EXPOSE 5001
 ENTRYPOINT ["/app/auth_server"]
-CMD ["/config/auth_config.yml"]
->>>>>>> 16052bb5
+CMD ["/config/auth_config.yml"]